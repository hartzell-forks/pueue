use ::anyhow::{anyhow, Context, Result};
use ::std::env::current_dir;

use ::pueue::message::*;

use crate::cli::{Opt, SubCommand};

// Convert and pre-process the sub-command into a valid message
// that can be understood by the daemon
pub fn get_message_from_opt(opt: &Opt) -> Result<Message> {
    match &opt.cmd {
        SubCommand::Add {
            command,
            start_immediately,
            stashed,
            delay_until,
            dependencies,
        } => {
            let cwd_pathbuf = current_dir()?;
            let cwd = cwd_pathbuf.to_str().context(
                "Cannot parse current working directory (Invalid utf8?)"
            )?;
            Ok(Message::Add(AddMessage {
                command: command.join(" "),
                path: cwd.to_string(),
                start_immediately: *start_immediately,
                stashed: *stashed,
<<<<<<< HEAD
                enqueue_at: delay_until.clone(),
                dependencies: dependencies.to_vec(),
=======
                enqueue_at: *delay_until,
>>>>>>> 7aa3c664
            }))
        }
        SubCommand::Remove { task_ids } => {
            Ok(Message::Remove(task_ids.clone()))
        }
        SubCommand::Stash { task_ids } => {
            Ok(Message::Stash(task_ids.clone()))
        }
        SubCommand::Switch {
            task_id_1,
            task_id_2,
        } => {
            let message = SwitchMessage {
                task_id_1: *task_id_1,
                task_id_2: *task_id_2,
            };
            Ok(Message::Switch(message))
        }
        SubCommand::Enqueue {
            task_ids,
            delay_until,
        } => {
            let message = EnqueueMessage {
                task_ids: task_ids.clone(),
                enqueue_at: *delay_until,
            };
            Ok(Message::Enqueue(message))
        }
        SubCommand::Start { task_ids } => {
            Ok(Message::Start(task_ids.clone()))
        }
        SubCommand::Restart {
            task_ids,
            start_immediately,
            stashed,
        } => {
            let message = RestartMessage {
                task_ids: task_ids.clone(),
                start_immediately: *start_immediately,
                stashed: *stashed,
            };
            Ok(Message::Restart(message))
        }
        SubCommand::Pause { wait, task_ids } => {
            let message = PauseMessage {
                wait: *wait,
                task_ids: task_ids.clone(),
            };
            Ok(Message::Pause(message))
        }
        SubCommand::Kill { all, task_ids } => {
            let message = KillMessage {
                all: *all,
                task_ids: task_ids.clone(),
            };
            Ok(Message::Kill(message))
        }

        SubCommand::Send { task_id, input } => {
            let message = SendMessage {
                task_id: *task_id,
                input: input.clone(),
            };
            Ok(Message::Send(message))
        }
        SubCommand::Edit { task_id, path: _} => {
            Ok(Message::EditRequest(*task_id))
        }

        SubCommand::Status { json: _ } => Ok(Message::Status),
        SubCommand::Log {
            task_ids,
            json: _,
        } => Ok(Message::Log(task_ids.clone())),
        SubCommand::Show {
            task_id,
            follow,
            err,
        } => {
            let message = StreamRequestMessage {
                task_id: *task_id,
                follow: *follow,
                err: *err,
            };
            Ok(Message::StreamRequest(message))
        }
        SubCommand::Clean => Ok(Message::Clean),
        SubCommand::Reset => Ok(Message::Reset),
        SubCommand::Shutdown => Ok(Message::DaemonShutdown),

        SubCommand::Parallel { parallel_tasks } => Ok(Message::Parallel(*parallel_tasks)),
        SubCommand::Completions {
            shell: _,
            output_directory: _,
        } => Err(anyhow!("Completions have to be handled earlier")),
    }
}<|MERGE_RESOLUTION|>--- conflicted
+++ resolved
@@ -25,12 +25,8 @@
                 path: cwd.to_string(),
                 start_immediately: *start_immediately,
                 stashed: *stashed,
-<<<<<<< HEAD
-                enqueue_at: delay_until.clone(),
+                enqueue_at: *delay_until,
                 dependencies: dependencies.to_vec(),
-=======
-                enqueue_at: *delay_until,
->>>>>>> 7aa3c664
             }))
         }
         SubCommand::Remove { task_ids } => {
